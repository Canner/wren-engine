[tool.poetry]
name = "wren-engine"
version = "0.14.2"
description = ""
authors = ["Canner <dev@cannerdata.com>"]
readme = "README.md"
packages = [{ include = "app" }]

[tool.poetry.dependencies]
python = ">=3.11,<3.12"
fastapi = { version = "0.115.8", extras = ["standard"] }
pydantic = "2.10.6"
ibis-framework = { version = "10.0.0", extras = [
  "bigquery",
  "clickhouse",
  "mssql",
  "mysql",
  "oracle",
  "postgres",
  "snowflake",
  "trino",
] }
google-auth = "2.38.0"
httpx = "0.28.1"
python-dotenv = "1.0.1"
orjson = "3.10.15"
pandas = "2.2.3"
sqlglot = { extras = [
  "rs",
], version = ">=23.4,<26.5" } # the version should follow the ibis-framework
loguru = "0.7.3"
asgi-correlation-id = "4.3.4"
gql = { extras = ["aiohttp"], version = "3.5.0" }
anyio = "4.8.0"
duckdb = "1.1.3"
opendal = ">=0.45"
<<<<<<< HEAD
oracledb = "2.5.1"
=======
mysqlclient = { version = ">=2.2.4,<3", optional = true }
>>>>>>> 90cd4162

[tool.poetry.group.dev.dependencies]
pytest = "8.3.4"
testcontainers = { version = "4.9.1", extras = [
  "clickhouse",
  "mssql",
  "mysql",
  "postgres",
  "trino",
  "minio",
] }
sqlalchemy = "2.0.37"
pre-commit = "4.1.0"
ruff = "0.9.4"
trino = ">=0.321,<1"
psycopg2 = ">=2.8.4,<3"
clickhouse-connect = "0.8.15"
asgi-lifespan = "2.1.0"

[tool.pytest.ini_options]
addopts = ["--strict-markers"]
markers = [
  "bigquery: mark a test as a bigquery test",
  "canner: mark a test as a canner test",
  "clickhouse: mark a test as a clickhouse test",
  "functions: mark a test as a functions test",
  "mssql: mark a test as a mssql test",
  "mysql: mark a test as a mysql test",
  "oracle: mark a test  as a oracle test",
  "postgres: mark a test as a postgres test",
  "snowflake: mark a test as a snowflake test",
  "trino: mark a test as a trino test",
  "local_file: mark a test as a local file test",
  "s3_file: mark a test as a s3 file test",
  "minio_file: mark a test as a minio file test",
  "gcs_file: mark a test as a gcs file test",
  "beta: mark a test as a test for beta versions of the engine",
]

[tool.ruff]
line-length = 88
target-version = "py311"
exclude = ["tools/"]

[tool.ruff.lint]
select = [
  "C4",  # comprehensions
  "D",   # pydocstyle
  "E",   # pycodestyle
  "EXE", # flake8-executable
  "F",   # pyflakes
  "FA",  # flake8-future-annotations
  "G",   # flake8-logging-format
  "FLY", # flynt (format string conversion)
  "I",   # isort
  "ICN", # flake8-import-conventions
  "INP", # flake8-no-pep420 (implicit namespace packages)
  "ISC", # flake8-implicit-str-concat
  "PGH", # pygrep-hooks
  "PIE", # flake8-pie
  "PL",  # pylint
  "RET", # flake8-return
  "RUF", # ruff-specific rules
  "SIM", # flake8-simplify
  "T10", # flake8-debugger
  "T20", # flake8-print
  "TID", # flake8-tidy-imports
  "UP",  # pyupgrade
  "YTT", # flake8-2020
]
ignore = [
  "B008",    # do not perform function calls in argument defaults
  "B028",    # required stacklevel argument to warn
  "B904",    # raise from e or raise from None in exception handlers
  "B905",    # zip-without-explicit-strict
  "C408",    # dict(...) as literal
  "C901",    # too complex
  "D100",    # public module
  "D101",    # public class
  "D102",    # public method
  "D103",    # public function
  "D104",    # public package
  "D105",    # magic methods
  "D106",    # nested class
  "D107",    # init
  "D202",    # blank lines after function docstring
  "D203",    # blank line before class docstring
  "D213",    # Multi-line docstring summary should start at the second line
  "D401",    # Imperative mood
  "D402",    # First line should not be the function's signature
  "D413",    # Blank line required after last section
  "E501",    # line-too-long, this is automatically enforced by ruff format
  "E731",    # lambda-assignment
  "ISC001",  # single line implicit string concat, handled by ruff format
  "PGH003",  # blanket-type-ignore
  "PLC0105", # covariant type parameters should have a _co suffix
  "PLR0124", # name compared with self, e.g., a == a
  "PLR0911", # too many return statements
  "PLR0912", # too many branches
  "PLR0913", # too many arguments
  "PLR0915", # too many statements
  "PLR2004", # forces everything to be a constant
  "PLW2901", # overwriting loop variable
  "RET504",  # unnecessary-assign, these are useful for debugging
  "RET505",  # superfluous-else-return, stylistic choice
  "RET506",  # superfluous-else-raise, stylistic choice
  "RET507",  # superfluous-else-continue, stylistic choice
  "RET508",  # superfluous-else-break, stylistic choice
  "RUF005",  # splat instead of concat
  "RUF012",  # Mutable class attributes should be annotated with `typing.ClassVar`
  "S101",    # ignore "Use of `assert` detected"
  "SIM102",  # nested ifs
  "SIM108",  # convert everything to ternary operator
  "SIM114",  # combine `if` branches using logical `or` operator
  "SIM116",  # dictionary instead of `if` statements
  "SIM117",  # nested with statements
  "SIM118",  # remove .keys() calls from dictionaries
  "SIM300",  # yoda conditions
  "UP007",   # Optional[str] -> str | None
  "UP038",   # non-pep604-isinstance, results in slower code
  "W191",    # indentation contains tabs
]
# none of these codes will be automatically fixed by ruff
unfixable = [
  "T201",   # print statements
  "F401",   # unused imports
  "RUF100", # unused noqa comments
  "F841",   # unused variables
]

[build-system]
requires = ["poetry-core"]
build-backend = "poetry.core.masonry.api"<|MERGE_RESOLUTION|>--- conflicted
+++ resolved
@@ -34,11 +34,8 @@
 anyio = "4.8.0"
 duckdb = "1.1.3"
 opendal = ">=0.45"
-<<<<<<< HEAD
 oracledb = "2.5.1"
-=======
 mysqlclient = { version = ">=2.2.4,<3", optional = true }
->>>>>>> 90cd4162
 
 [tool.poetry.group.dev.dependencies]
 pytest = "8.3.4"
