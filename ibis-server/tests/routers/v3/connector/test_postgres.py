--- conflicted
+++ resolved
@@ -411,14 +411,7 @@
         },
     )
     assert response.status_code == 200
-<<<<<<< HEAD
-    assert (
-        response.text
-        == "\"select orders.orderkey, orders.order_cust_key from (select orders.order_cust_key, orders.orderkey from (select concat(public.orders.o_orderkey, '_', public.orders.o_custkey) as order_cust_key, public.orders.o_orderkey as orderkey from public.orders) as orders) as orders limit 1\""
-    )
-=======
     assert response.text is not None
->>>>>>> 2b207e19
 
 
 def to_connection_info(pg: PostgresContainer):
