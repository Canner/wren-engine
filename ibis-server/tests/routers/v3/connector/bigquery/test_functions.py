--- conflicted
+++ resolved
@@ -51,13 +51,8 @@
         response = client.get(url=f"{base_url}/functions")
         assert response.status_code == 200
         result = response.json()
-<<<<<<< HEAD
-        assert len(result) == DATAFUSION_FUNCTION_COUNT + 36
+        assert len(result) == DATAFUSION_FUNCTION_COUNT + 35
         the_func = next(filter(lambda x: x["name"] == "string_agg", result))
-=======
-        assert len(result) == DATAFUSION_FUNCTION_COUNT + 33
-        the_func = next(filter(lambda x: x["name"] == "abs", result))
->>>>>>> 689caf8b
         assert the_func == {
             "name": "string_agg",
             "description": "Aggregates string values with a delimiter.",
