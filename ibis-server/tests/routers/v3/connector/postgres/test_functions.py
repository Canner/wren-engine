--- conflicted
+++ resolved
@@ -61,13 +61,8 @@
         response = client.get(url=f"{base_url}/functions")
         assert response.status_code == 200
         result = response.json()
-<<<<<<< HEAD
-        assert len(result) == DATAFUSION_FUNCTION_COUNT + 36
+        assert len(result) == DATAFUSION_FUNCTION_COUNT + 35
         the_func = next(filter(lambda x: x["name"] == "extract", result))
-=======
-        assert len(result) == DATAFUSION_FUNCTION_COUNT + 48
-        the_func = next(filter(lambda x: x["name"] == "abs", result))
->>>>>>> 689caf8b
         assert the_func == {
             "name": "extract",
             "description": "Get subfield from date/time",
