--- conflicted
+++ resolved
@@ -26,17 +26,14 @@
             return BigQuerySqlGenerator()
         if self.dialect == "postgres":
             return PostgresSqlGenerator()
-<<<<<<< HEAD
-        if self.dialect == "trino":
-            return TrinoSqlGenerator()
-=======
         if self.dialect == "mysql":
             return MySqlGenerator()
         if self.dialect == "mssql":
             return MSSqlGenerator()
         if self.dialect == "clickhouse":
             return ClickhouseSqlGenerator()
->>>>>>> ccda5534
+        if self.dialect == "trino":
+            return TrinoSqlGenerator()
         raise NotImplementedError(f"Unsupported dialect: {self.dialect}")
 
     @staticmethod
@@ -163,48 +160,69 @@
         """
 
 
-<<<<<<< HEAD
+class MySqlGenerator(SqlGenerator):
+    def generate_aggregate_sql(self, function: Function) -> str:
+        sample_args = self.generate_sample_args(function.param_types)
+        formatted_args = ", ".join(sample_args)
+        return f"SELECT {function.name}({formatted_args})"
+
+    def generate_scalar_sql(self, function: Function) -> str:
+        args = self.generate_sample_args(function.param_types)
+        formatted_args = ", ".join(args)
+        return f"SELECT {function.name}({formatted_args})"
+
+
+class MSSqlGenerator(SqlGenerator):
+    def generate_aggregate_sql(self, function: Function) -> str:
+        sample_args = self.generate_sample_args(function.param_types)
+        formatted_args = ", ".join(sample_args)
+        return f"SELECT {function.name}({formatted_args})"
+
+    def generate_scalar_sql(self, function: Function) -> str:
+        args = self.generate_sample_args(function.param_types)
+        formatted_args = ", ".join(args)
+        return f"SELECT {function.name}({formatted_args})"
+
+    def generate_window_sql(self, function: Function) -> str:
+        return f"""
+            SELECT
+                {function.name}() OVER (ORDER BY id) AS {function.name.lower()} 
+            FROM (
+                SELECT 1 AS id, 'A' AS category UNION ALL
+                SELECT 2 AS id, 'B' AS category UNION ALL
+                SELECT 3 AS id, 'A' AS category UNION ALL
+                SELECT 4 AS id, 'B' AS category UNION ALL
+                SELECT 5 AS id, 'A' AS category
+            ) AS t
+        """
+
+
+class ClickhouseSqlGenerator(SqlGenerator):
+    def generate_aggregate_sql(self, function: Function) -> str:
+        sample_args = self.generate_sample_args(function.param_types)
+        formatted_args = ", ".join(sample_args)
+        return f"SELECT {function.name}({formatted_args})"
+
+    def generate_scalar_sql(self, function: Function) -> str:
+        args = self.generate_sample_args(function.param_types)
+        formatted_args = ", ".join(args)
+        return f"SELECT {function.name}({formatted_args})"
+
+    def generate_window_sql(self, function: Function) -> str:
+        return f"""
+            SELECT
+                {function.name}() OVER (ORDER BY id) AS {function.name.lower()} 
+            FROM (
+                SELECT 1 AS id, 'A' AS category UNION ALL
+                SELECT 2 AS id, 'B' AS category UNION ALL
+                SELECT 3 AS id, 'A' AS category UNION ALL
+                SELECT 4 AS id, 'B' AS category UNION ALL
+                SELECT 5 AS id, 'A' AS category
+            ) AS t
+        """
+
+
 class TrinoSqlGenerator(SqlGenerator):
-=======
-class MySqlGenerator(SqlGenerator):
-    def generate_aggregate_sql(self, function: Function) -> str:
-        sample_args = self.generate_sample_args(function.param_types)
-        formatted_args = ", ".join(sample_args)
-        return f"SELECT {function.name}({formatted_args})"
-
-    def generate_scalar_sql(self, function: Function) -> str:
-        args = self.generate_sample_args(function.param_types)
-        formatted_args = ", ".join(args)
-        return f"SELECT {function.name}({formatted_args})"
-
-
-class MSSqlGenerator(SqlGenerator):
-    def generate_aggregate_sql(self, function: Function) -> str:
-        sample_args = self.generate_sample_args(function.param_types)
-        formatted_args = ", ".join(sample_args)
-        return f"SELECT {function.name}({formatted_args})"
-
-    def generate_scalar_sql(self, function: Function) -> str:
-        args = self.generate_sample_args(function.param_types)
-        formatted_args = ", ".join(args)
-        return f"SELECT {function.name}({formatted_args})"
-
-    def generate_window_sql(self, function: Function) -> str:
-        return f"""
-            SELECT
-                {function.name}() OVER (ORDER BY id) AS {function.name.lower()} 
-            FROM (
-                SELECT 1 AS id, 'A' AS category UNION ALL
-                SELECT 2 AS id, 'B' AS category UNION ALL
-                SELECT 3 AS id, 'A' AS category UNION ALL
-                SELECT 4 AS id, 'B' AS category UNION ALL
-                SELECT 5 AS id, 'A' AS category
-            ) AS t
-        """
-
-
-class ClickhouseSqlGenerator(SqlGenerator):
->>>>>>> ccda5534
     def generate_aggregate_sql(self, function: Function) -> str:
         sample_args = self.generate_sample_args(function.param_types)
         formatted_args = ", ".join(sample_args)
