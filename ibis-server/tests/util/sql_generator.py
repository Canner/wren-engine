--- conflicted
+++ resolved
@@ -26,13 +26,10 @@
             return BigQuerySqlGenerator()
         if self.dialect == "postgres":
             return PostgresSqlGenerator()
-<<<<<<< HEAD
+        if self.dialect == "mysql":
+            return MySqlGenerator()
         if self.dialect == "mssql":
             return MSSqlGenerator()
-=======
-        if self.dialect == "mysql":
-            return MySqlGenerator()
->>>>>>> 88125fe3
         raise NotImplementedError(f"Unsupported dialect: {self.dialect}")
 
     @staticmethod
@@ -159,11 +156,7 @@
         """
 
 
-<<<<<<< HEAD
-class MSSqlGenerator(SqlGenerator):
-=======
 class MySqlGenerator(SqlGenerator):
->>>>>>> 88125fe3
     def generate_aggregate_sql(self, function: Function) -> str:
         sample_args = self.generate_sample_args(function.param_types)
         formatted_args = ", ".join(sample_args)
@@ -172,7 +165,18 @@
     def generate_scalar_sql(self, function: Function) -> str:
         args = self.generate_sample_args(function.param_types)
         formatted_args = ", ".join(args)
-<<<<<<< HEAD
+        return f"SELECT {function.name}({formatted_args})"
+
+
+class MSSqlGenerator(SqlGenerator):
+    def generate_aggregate_sql(self, function: Function) -> str:
+        sample_args = self.generate_sample_args(function.param_types)
+        formatted_args = ", ".join(sample_args)
+        return f"SELECT {function.name}({formatted_args})"
+
+    def generate_scalar_sql(self, function: Function) -> str:
+        args = self.generate_sample_args(function.param_types)
+        formatted_args = ", ".join(args)
         return f"SELECT {function.name}({formatted_args})"
 
     def generate_window_sql(self, function: Function) -> str:
@@ -186,7 +190,4 @@
                 SELECT 4 AS id, 'B' AS category UNION ALL
                 SELECT 5 AS id, 'A' AS category
             ) AS t
-        """
-=======
-        return f"SELECT {function.name}({formatted_args})"
->>>>>>> 88125fe3
+        """