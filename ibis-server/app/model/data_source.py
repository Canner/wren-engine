from __future__ import annotations

import base64
from enum import Enum, StrEnum, auto
from json import loads

import ibis
from google.oauth2 import service_account
from ibis import BaseBackend

from app.model import (
    BigQueryConnectionInfo,
    CannerConnectionInfo,
    ClickHouseConnectionInfo,
    ConnectionInfo,
    DruidConnectionInfo,
    MSSqlConnectionInfo,
    MySqlConnectionInfo,
    PostgresConnectionInfo,
    QueryBigQueryDTO,
    QueryCannerDTO,
    QueryClickHouseDTO,
    QueryDruidDTO,
    QueryDTO,
    QueryMSSqlDTO,
    QueryMySqlDTO,
    QueryPostgresDTO,
    QuerySnowflakeDTO,
    QueryTrinoDTO,
    SnowflakeConnectionInfo,
    TrinoConnectionInfo,
)


class DataSource(StrEnum):
    bigquery = auto()
    canner = auto()
    clickhouse = auto()
    mssql = auto()
    mysql = auto()
    postgres = auto()
    snowflake = auto()
    trino = auto()
    druid = auto()

    def get_connection(self, info: ConnectionInfo) -> BaseBackend:
        try:
            return DataSourceExtension[self].get_connection(info)
        except KeyError:
            raise NotImplementedError(f"Unsupported data source: {self}")

    def get_dto_type(self):
        try:
            return DataSourceExtension[self].dto
        except KeyError:
            raise NotImplementedError(f"Unsupported data source: {self}")


class DataSourceExtension(Enum):
    bigquery = QueryBigQueryDTO
    canner = QueryCannerDTO
    clickhouse = QueryClickHouseDTO
    mssql = QueryMSSqlDTO
    mysql = QueryMySqlDTO
    postgres = QueryPostgresDTO
    snowflake = QuerySnowflakeDTO
    trino = QueryTrinoDTO
    druid = QueryDruidDTO

    def __init__(self, dto: QueryDTO):
        self.dto = dto

    def get_connection(self, info: ConnectionInfo) -> BaseBackend:
        try:
            if hasattr(info, "connection_url"):
                return ibis.connect(info.connection_url.get_secret_value())
            return getattr(self, f"get_{self.name}_connection")(info)
        except KeyError:
            raise NotImplementedError(f"Unsupported data source: {self}")

    @staticmethod
    def get_bigquery_connection(info: BigQueryConnectionInfo) -> BaseBackend:
        credits_json = loads(
            base64.b64decode(info.credentials.get_secret_value()).decode("utf-8")
        )
        credentials = service_account.Credentials.from_service_account_info(
            credits_json
        )
        return ibis.bigquery.connect(
            project_id=info.project_id.get_secret_value(),
            dataset_id=info.dataset_id.get_secret_value(),
            credentials=credentials,
        )

    @staticmethod
    def get_canner_connection(info: CannerConnectionInfo) -> BaseBackend:
        return ibis.postgres.connect(
            host=info.host.get_secret_value(),
            port=int(info.port.get_secret_value()),
            database=info.workspace.get_secret_value(),
            user=info.user.get_secret_value(),
            password=info.pat.get_secret_value(),
        )

    @staticmethod
    def get_clickhouse_connection(info: ClickHouseConnectionInfo) -> BaseBackend:
        return ibis.clickhouse.connect(
            host=info.host.get_secret_value(),
            port=int(info.port.get_secret_value()),
            database=info.database.get_secret_value(),
            user=info.user.get_secret_value(),
            password=info.password.get_secret_value(),
        )

<<<<<<< HEAD
    @staticmethod
    def get_druid_connection(info: DruidConnectionInfo) -> BaseBackend:
        return ibis.druid.connect(
            host=info.host.get_secret_value(),
            port=int(info.port.get_secret_value()),
            path=info.path,
        )

    @staticmethod
    def get_druid_connection(info: DruidConnectionInfo) -> BaseBackend:
        return ibis.druid.connect(
            host=info.host.get_secret_value(),
            port=int(info.port.get_secret_value()),
            path=info.path,
        )

    @staticmethod
    def get_mssql_connection(info: MSSqlConnectionInfo) -> BaseBackend:
=======
    @classmethod
    def get_mssql_connection(cls, info: MSSqlConnectionInfo) -> BaseBackend:
>>>>>>> d624ea65
        return ibis.mssql.connect(
            host=info.host.get_secret_value(),
            port=info.port.get_secret_value(),
            database=info.database.get_secret_value(),
            user=info.user.get_secret_value(),
            password=cls._escape_special_characters_for_odbc(
                info.password.get_secret_value()
            ),
            driver=info.driver,
            TDS_Version=info.tds_version,
            **info.kwargs if info.kwargs else dict(),
        )

    @staticmethod
    def get_mysql_connection(info: MySqlConnectionInfo) -> BaseBackend:
        return ibis.mysql.connect(
            host=info.host.get_secret_value(),
            port=int(info.port.get_secret_value()),
            database=info.database.get_secret_value(),
            user=info.user.get_secret_value(),
            password=info.password.get_secret_value(),
        )

    @staticmethod
    def get_postgres_connection(info: PostgresConnectionInfo) -> BaseBackend:
        return ibis.postgres.connect(
            host=info.host.get_secret_value(),
            port=int(info.port.get_secret_value()),
            database=info.database.get_secret_value(),
            user=info.user.get_secret_value(),
            password=info.password.get_secret_value(),
        )

    @staticmethod
    def get_snowflake_connection(info: SnowflakeConnectionInfo) -> BaseBackend:
        return ibis.snowflake.connect(
            user=info.user.get_secret_value(),
            password=info.password.get_secret_value(),
            account=info.account.get_secret_value(),
            database=info.database.get_secret_value(),
            schema=info.sf_schema.get_secret_value(),
        )

    @staticmethod
    def get_trino_connection(info: TrinoConnectionInfo) -> BaseBackend:
        return ibis.trino.connect(
            host=info.host.get_secret_value(),
            port=int(info.port.get_secret_value()),
            database=info.catalog.get_secret_value(),
            schema=info.trino_schema.get_secret_value(),
            user=(info.user and info.user.get_secret_value()),
            password=(info.password and info.password.get_secret_value()),
        )

    @staticmethod
    def _escape_special_characters_for_odbc(value: str) -> str:
        return "{" + value.replace("}", "}}") + "}"<|MERGE_RESOLUTION|>--- conflicted
+++ resolved
@@ -112,7 +112,6 @@
             password=info.password.get_secret_value(),
         )
 
-<<<<<<< HEAD
     @staticmethod
     def get_druid_connection(info: DruidConnectionInfo) -> BaseBackend:
         return ibis.druid.connect(
@@ -121,20 +120,8 @@
             path=info.path,
         )
 
-    @staticmethod
-    def get_druid_connection(info: DruidConnectionInfo) -> BaseBackend:
-        return ibis.druid.connect(
-            host=info.host.get_secret_value(),
-            port=int(info.port.get_secret_value()),
-            path=info.path,
-        )
-
-    @staticmethod
-    def get_mssql_connection(info: MSSqlConnectionInfo) -> BaseBackend:
-=======
     @classmethod
     def get_mssql_connection(cls, info: MSSqlConnectionInfo) -> BaseBackend:
->>>>>>> d624ea65
         return ibis.mssql.connect(
             host=info.host.get_secret_value(),
             port=info.port.get_secret_value(),
