statement ok
SELECT * from wrenai.public."Orders"

statement ok
<<<<<<< HEAD
SELECT * from public.orders

statement ok
SELECT * from orders

statement ok
select cast(freight_value as int) + cast(price as int) from wrenai.public.order_items
=======
select cast("Freight_value" as int) + cast("Price" as int) from wrenai.public."Order_items"
>>>>>>> a1463267

statement ok
select "Product_id" from wrenai.public."Order_items" where cast("Freight_value" as double) > 10.0

statement ok
select "Product_id" from wrenai.public."Order_items" where "Freight_value" > 10.0

statement ok
select "Product_id", min("Price") from wrenai.public."Order_items" group by "Product_id"

statement ok
select "Product_id", min("Price") from wrenai.public."Order_items" where "Freight_value" > 10.0 group by "Product_id"

statement ok
select * from wrenai.public."Order_items";

statement ok
select * from wrenai.public."Customers";

statement ok
select count(*) from wrenai.public."Order_items";

# check the count of order_items won't be increased by the relationship calculation
query B
select cnt1 = cnt2 from (select count(*) as cnt1 from (select "Customer_state" from wrenai.public."Order_items")), (select count(*) as cnt2 from datafusion.public.order_items) limit 1;
----
true

query B
select actual = expected from (select "Totalprice" as actual from wrenai.public."Orders" where "Order_id" = '76754c0e642c8f99a8c3fcb8a14ac700'), (select sum(price) as expected from datafusion.public.order_items where order_id = '76754c0e642c8f99a8c3fcb8a14ac700') limit 1;
----
true<|MERGE_RESOLUTION|>--- conflicted
+++ resolved
@@ -2,17 +2,13 @@
 SELECT * from wrenai.public."Orders"
 
 statement ok
-<<<<<<< HEAD
-SELECT * from public.orders
+SELECT * from public."Orders"
 
 statement ok
-SELECT * from orders
+SELECT * from "Orders"
 
 statement ok
-select cast(freight_value as int) + cast(price as int) from wrenai.public.order_items
-=======
 select cast("Freight_value" as int) + cast("Price" as int) from wrenai.public."Order_items"
->>>>>>> a1463267
 
 statement ok
 select "Product_id" from wrenai.public."Order_items" where cast("Freight_value" as double) > 10.0
