#![allow(dead_code)]

use crate::mdl::manifest::{
    Column, JoinType, Manifest, Metric, Model, Relationship, TimeGrain, TimeUnit, View,
};
use std::sync::Arc;

/// A builder for creating a Manifest
pub struct ManifestBuilder {
    pub manifest: Manifest,
}

impl Default for ManifestBuilder {
    fn default() -> Self {
        Self::new()
    }
}

impl ManifestBuilder {
    pub fn new() -> Self {
        Self {
            manifest: Manifest {
                catalog: "wrenai".to_string(),
                schema: "public".to_string(),
                models: vec![],
                relationships: vec![],
                metrics: vec![],
                views: vec![],
            },
        }
    }

    pub fn catalog(mut self, catalog: &str) -> Self {
        self.manifest.catalog = catalog.to_string();
        self
    }

    pub fn schema(mut self, schema: &str) -> Self {
        self.manifest.schema = schema.to_string();
        self
    }

    pub fn model(mut self, model: Arc<Model>) -> Self {
        self.manifest.models.push(model);
        self
    }

    pub fn relationship(mut self, relationship: Arc<Relationship>) -> Self {
        self.manifest.relationships.push(relationship);
        self
    }

    pub fn metric(mut self, metric: Arc<Metric>) -> Self {
        self.manifest.metrics.push(metric);
        self
    }

    pub fn view(mut self, view: Arc<View>) -> Self {
        self.manifest.views.push(view);
        self
    }

    pub fn build(self) -> Manifest {
        self.manifest
    }
}

pub struct ModelBuilder {
    pub model: Model,
}

impl ModelBuilder {
    pub fn new(name: &str) -> Self {
        Self {
            model: Model {
                name: name.to_string(),
                ref_sql: None,
                base_object: None,
                table_reference: None,
                columns: vec![],
                primary_key: None,
                cached: false,
                refresh_time: None,
            },
        }
    }

    pub fn ref_sql(mut self, ref_sql: &str) -> Self {
        self.model.ref_sql = Some(ref_sql.to_string());
        self
    }

    pub fn base_object(mut self, base_object: &str) -> Self {
        self.model.base_object = Some(base_object.to_string());
        self
    }

    pub fn table_reference(mut self, table_reference: &str) -> Self {
        self.model.table_reference = Some(table_reference.to_string());
        self
    }

    pub fn column(mut self, column: Arc<Column>) -> Self {
        self.model.columns.push(column);
        self
    }

    pub fn primary_key(mut self, primary_key: &str) -> Self {
        self.model.primary_key = Some(primary_key.to_string());
        self
    }

    pub fn cached(mut self, cached: bool) -> Self {
        self.model.cached = cached;
        self
    }

    pub fn refresh_time(mut self, refresh_time: &str) -> Self {
        self.model.refresh_time = Some(refresh_time.to_string());
        self
    }

    pub fn build(self) -> Arc<Model> {
        Arc::new(self.model)
    }
}

pub struct ColumnBuilder {
    pub column: Column,
}

impl ColumnBuilder {
    pub fn new(name: &str, r#type: &str) -> Self {
        Self {
            column: Column {
                name: name.to_string(),
                r#type: r#type.to_string(),
                relationship: None,
                is_calculated: false,
                is_hidden: false,
                not_null: false,
                expression: None,
            },
        }
    }

    pub fn new_calculated(name: &str, r#type: &str) -> Self {
        Self::new(name, r#type).calculated(true)
    }

    pub fn new_relationship(name: &str, r#type: &str, relationship: &str) -> Self {
        Self::new(name, r#type).relationship(relationship)
    }

    pub fn relationship(mut self, relationship: &str) -> Self {
        self.column.relationship = Some(relationship.to_string());
        self
    }

    pub fn calculated(mut self, is_calculated: bool) -> Self {
        self.column.is_calculated = is_calculated;
        self
    }

    pub fn not_null(mut self, not_null: bool) -> Self {
        self.column.not_null = not_null;
        self
    }

    pub fn expression(mut self, expression: &str) -> Self {
        self.column.expression = Some(expression.to_string());
        self
    }

<<<<<<< HEAD
    pub fn hidden(mut self, is_hidden: bool) -> Self {
        self.column.is_hidden = is_hidden;
        self
    }

    pub fn property(mut self, key: &str, value: &str) -> Self {
        self.column
            .properties
            .insert(key.to_string(), value.to_string());
        self
    }

=======
>>>>>>> 3ed5e2a5
    pub fn build(self) -> Arc<Column> {
        Arc::new(self.column)
    }
}

pub struct RelationshipBuilder {
    pub relationship: Relationship,
}

impl RelationshipBuilder {
    pub fn new(name: &str) -> Self {
        Self {
            relationship: Relationship {
                name: name.to_string(),
                models: vec![],
                join_type: JoinType::OneToOne,
                condition: "".to_string(),
            },
        }
    }

    pub fn model(mut self, model: &str) -> Self {
        self.relationship.models.push(model.to_string());
        self
    }

    pub fn join_type(mut self, join_type: JoinType) -> Self {
        self.relationship.join_type = join_type;
        self
    }

    pub fn condition(mut self, condition: &str) -> Self {
        self.relationship.condition = condition.to_string();
        self
    }

    pub fn build(self) -> Arc<Relationship> {
        Arc::new(self.relationship)
    }
}

pub struct MetricBuilder {
    pub metric: Metric,
}

impl MetricBuilder {
    pub fn new(name: &str) -> Self {
        Self {
            metric: Metric {
                name: name.to_string(),
                base_object: "".to_string(),
                dimension: vec![],
                measure: vec![],
                time_grain: vec![],
                cached: false,
                refresh_time: None,
            },
        }
    }

    pub fn dimension(mut self, dimension: Arc<Column>) -> Self {
        self.metric.dimension.push(dimension);
        self
    }

    pub fn measure(mut self, measure: Arc<Column>) -> Self {
        self.metric.measure.push(measure);
        self
    }

    pub fn time_grain(mut self, time_grain: TimeGrain) -> Self {
        self.metric.time_grain.push(time_grain);
        self
    }

    pub fn cached(mut self, cached: bool) -> Self {
        self.metric.cached = cached;
        self
    }

    pub fn refresh_time(mut self, refresh_time: &str) -> Self {
        self.metric.refresh_time = Some(refresh_time.to_string());
        self
    }

    pub fn build(self) -> Arc<Metric> {
        Arc::new(self.metric)
    }
}

pub struct TimeGrainBuilder {
    pub time_grain: TimeGrain,
}

impl TimeGrainBuilder {
    pub fn new(name: &str) -> Self {
        Self {
            time_grain: TimeGrain {
                name: name.to_string(),
                ref_column: "".to_string(),
                date_parts: vec![],
            },
        }
    }

    pub fn ref_column(mut self, ref_column: &str) -> Self {
        self.time_grain.ref_column = ref_column.to_string();
        self
    }

    pub fn date_part(mut self, date_part: TimeUnit) -> Self {
        self.time_grain.date_parts.push(date_part);
        self
    }

    pub fn build(self) -> TimeGrain {
        self.time_grain
    }
}

pub struct ViewBuilder {
    pub view: View,
}

impl ViewBuilder {
    pub fn new(name: &str) -> Self {
        Self {
            view: View {
                name: name.to_string(),
                statement: "".to_string(),
            },
        }
    }

    pub fn statement(mut self, statement: &str) -> Self {
        self.view.statement = statement.to_string();
        self
    }

    pub fn build(self) -> Arc<View> {
        Arc::new(self.view)
    }
}

#[cfg(test)]
mod test {
    use crate::mdl::builder::{
        ColumnBuilder, MetricBuilder, ModelBuilder, RelationshipBuilder,
        TimeGrainBuilder, ViewBuilder,
    };
    use crate::mdl::manifest::{
        Column, JoinType, Metric, Model, Relationship, TimeUnit, View,
    };
    use std::sync::Arc;

    #[test]
    fn test_column_roundtrip() {
        let expected = ColumnBuilder::new("id", "integer")
            .relationship("test")
            .calculated(true)
            .not_null(true)
            .hidden(true)
            .expression("test")
            .build();

        let json_str = serde_json::to_string(&expected).unwrap();
        let actual: Arc<Column> = serde_json::from_str(&json_str).unwrap();
        assert_eq!(actual, expected)
    }

    #[test]
    fn test_expression_empty_as_none() {
        let expected = ColumnBuilder::new("id", "integer").expression("").build();

        let json_str = serde_json::to_string(&expected).unwrap();
        let actual: Arc<Column> = serde_json::from_str(&json_str).unwrap();
        assert!(actual.expression.is_none())
    }

    #[test]
    fn test_bool_from_int() {
        let json = r#"
        {
            "name": "id",
            "type": "integer",
            "isCalculated": 1,
            "notNull": 0
        }
        "#;

        let actual: Arc<Column> = serde_json::from_str(json).unwrap();
        assert!(actual.is_calculated);
        assert!(!actual.not_null);

        let json = r#"
        {
            "name": "id",
            "type": "integer",
            "isCalculated": true,
            "notNull": false
        }
        "#;

        let actual: Arc<Column> = serde_json::from_str(json).unwrap();
        assert!(actual.is_calculated);
        assert!(!actual.not_null);
    }

    #[test]
    fn test_model_roundtrip() {
        let model = ModelBuilder::new("test")
            .ref_sql("SELECT * FROM test")
            .base_object("test")
            .table_reference("test")
            .column(ColumnBuilder::new("id", "integer").build())
            .primary_key("id")
            .cached(true)
            .refresh_time("1h")
            .build();

        let json_str = serde_json::to_string(&model).unwrap();
        let actual: Arc<Model> = serde_json::from_str(&json_str).unwrap();
        assert_eq!(actual, model);

        // test table_reference is null
        let model = ModelBuilder::new("test")
            .ref_sql("SELECT * FROM test")
            .base_object("test")
            .column(ColumnBuilder::new("id", "integer").build())
            .primary_key("id")
            .cached(true)
            .refresh_time("1h")
            .build();

        let json_str = serde_json::to_string(&model).unwrap();
        let actual: Arc<Model> = serde_json::from_str(&json_str).unwrap();
        assert_eq!(actual, model);

        // test only table_reference
        let model = ModelBuilder::new("test")
            .table_reference("test")
            .column(ColumnBuilder::new("id", "integer").build())
            .build();

        let json_str = serde_json::to_string(&model).unwrap();
        let actual: Arc<Model> = serde_json::from_str(&json_str).unwrap();
        assert_eq!(actual, model);
    }

    #[test]
    fn test_relationship_roundtrip() {
        let expected = RelationshipBuilder::new("test")
            .model("testA")
            .model("testB")
            .join_type(JoinType::OneToMany)
            .condition("test")
            .build();

        let json_str = serde_json::to_string(&expected).unwrap();
        let actual: Arc<Relationship> = serde_json::from_str(&json_str).unwrap();
        assert_eq!(actual, expected)
    }

    #[test]
    fn test_join_type_case_insensitive() {
        let case = ["one_to_one", "ONE_TO_ONE"];
        let expected = JoinType::OneToOne;
        for case in case.iter() {
            assert_serde(&format!("\"{}\"", case), expected);
        }

        let case = ["one_to_many", "ONE_TO_MANY"];
        let expected = JoinType::OneToMany;
        for case in case.iter() {
            assert_serde(&format!("\"{}\"", case), expected);
        }

        let case = ["many_to_one", "MANY_TO_ONE"];
        let expected = JoinType::ManyToOne;
        for case in case.iter() {
            assert_serde(&format!("\"{}\"", case), expected);
        }

        let case = ["many_to_many", "MANY_TO_MANY"];
        let expected = JoinType::ManyToMany;
        for case in case.iter() {
            assert_serde(&format!("\"{}\"", case), expected);
        }
    }

    fn assert_serde(json_str: &str, expected: JoinType) {
        let actual: JoinType = serde_json::from_str(json_str).unwrap();
        assert_eq!(actual, expected);
    }

    #[test]
    fn test_metric_roundtrip() {
        let model = MetricBuilder::new("test")
            .dimension(ColumnBuilder::new("dim", "integer").build())
            .measure(ColumnBuilder::new("mea", "integer").build())
            .time_grain(
                TimeGrainBuilder::new("tg")
                    .ref_column("tg")
                    .date_part(TimeUnit::Day)
                    .build(),
            )
            .cached(true)
            .refresh_time("1h")
            .build();

        let json_str = serde_json::to_string(&model).unwrap();
        let actual: Arc<Metric> = serde_json::from_str(&json_str).unwrap();
        assert_eq!(actual, model)
    }

    #[test]
    fn test_view_roundtrip() {
        let expected = ViewBuilder::new("test")
            .statement("SELECT * FROM test")
            .build();

        let json_str = serde_json::to_string(&expected).unwrap();
        let actual: Arc<View> = serde_json::from_str(&json_str).unwrap();
        assert_eq!(actual, expected)
    }

    #[test]
    fn test_manifest_roundtrip() {
        let model = ModelBuilder::new("test")
            .ref_sql("SELECT * FROM test")
            .base_object("test")
            .table_reference("test")
            .column(ColumnBuilder::new("id", "integer").build())
            .primary_key("id")
            .cached(true)
            .refresh_time("1h")
            .build();

        let relationship = RelationshipBuilder::new("test")
            .model("testA")
            .model("testB")
            .join_type(JoinType::OneToMany)
            .condition("test")
            .build();

        let metric = MetricBuilder::new("test")
            .dimension(ColumnBuilder::new("dim", "integer").build())
            .measure(ColumnBuilder::new("mea", "integer").build())
            .time_grain(
                TimeGrainBuilder::new("tg")
                    .ref_column("tg")
                    .date_part(TimeUnit::Day)
                    .build(),
            )
            .cached(true)
            .refresh_time("1h")
            .build();

        let view = ViewBuilder::new("test")
            .statement("SELECT * FROM test")
            .build();

        let expected = crate::mdl::builder::ManifestBuilder::new()
            .catalog("wrenai")
            .schema("public")
            .model(model)
            .relationship(relationship)
            .metric(metric)
            .view(view)
            .build();

        let json_str = serde_json::to_string(&expected).unwrap();
        let actual: crate::mdl::manifest::Manifest =
            serde_json::from_str(&json_str).unwrap();
        assert_eq!(actual, expected)
    }
}<|MERGE_RESOLUTION|>--- conflicted
+++ resolved
@@ -172,7 +172,6 @@
         self
     }
 
-<<<<<<< HEAD
     pub fn hidden(mut self, is_hidden: bool) -> Self {
         self.column.is_hidden = is_hidden;
         self
@@ -185,8 +184,6 @@
         self
     }
 
-=======
->>>>>>> 3ed5e2a5
     pub fn build(self) -> Arc<Column> {
         Arc::new(self.column)
     }
