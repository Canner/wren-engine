[package]
name = "wren-core-py"
version = "0.1.0"
edition = "2021"
include = ["/src", "pyproject.toml", "Cargo.toml", "Cargo.lock"]

[lib]
name = "wren_core_py"
crate-type = ["cdylib"]

[dependencies]
<<<<<<< HEAD
pyo3 = { version = "0.23.3", features = [
  "extension-module",
  "generate-import-lib",
] }
=======
pyo3 = { version = "0.23.2", features = ["extension-module"] }
>>>>>>> c7fa3b76
wren-core = { path = "../wren-core/core" }
base64 = "0.22.1"
serde_json = "1.0.117"
thiserror = "2.0.3"
csv = "1.3.0"
serde = { version = "1.0.210", features = ["derive"] }
env_logger = "0.11.5"
log = "0.4.22"
tokio = "1.40.0"

[dev-dependencies]
rstest = "0.23.0"

[build-dependencies]
<<<<<<< HEAD
pyo3-build-config = "0.23.3"
=======
pyo3-build-config = "0.23.2"

[features]
extension-module = ["pyo3/extension-module"]
default = ["extension-module"]
>>>>>>> c7fa3b76
<|MERGE_RESOLUTION|>--- conflicted
+++ resolved
@@ -9,14 +9,7 @@
 crate-type = ["cdylib"]
 
 [dependencies]
-<<<<<<< HEAD
-pyo3 = { version = "0.23.3", features = [
-  "extension-module",
-  "generate-import-lib",
-] }
-=======
-pyo3 = { version = "0.23.2", features = ["extension-module"] }
->>>>>>> c7fa3b76
+pyo3 = { version = "0.23.3", features = ["extension-module"] }
 wren-core = { path = "../wren-core/core" }
 base64 = "0.22.1"
 serde_json = "1.0.117"
@@ -31,12 +24,8 @@
 rstest = "0.23.0"
 
 [build-dependencies]
-<<<<<<< HEAD
 pyo3-build-config = "0.23.3"
-=======
-pyo3-build-config = "0.23.2"
 
 [features]
 extension-module = ["pyo3/extension-module"]
-default = ["extension-module"]
->>>>>>> c7fa3b76
+default = ["extension-module"]